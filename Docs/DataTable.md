# DataTable

## Overview

DataTable is a flexible and efficient data structure for managing two-dimensional data in Go. It provides a variety of methods for data manipulation, querying, and display. The DataTable structure uses a column-based storage model, which allows for efficient column operations and flexible row management.

## Structure

```go
type DataTable struct {
    mu                    sync.Mutex
    columns               []*DataList
    columnIndex           map[string]int
    rowNames              map[string]int
    creationTimestamp     int64
    lastModifiedTimestamp int64
}
```

## Main Features

- Column-based storage for efficient column operations
- Support for named rows and columns
- Thread-safe operations
- Flexible data manipulation (append, update, delete)
- Advanced querying capabilities
- Timestamp tracking for creation and modification

## Constructor

#### NewDataTable

```go
func NewDataTable(columns ...*DataList) *DataTable
```

Creates a new DataTable with optional initial columns.

## Methods:

##### `AppendColumns(columns ...*DataList)`
Appends columns to the `DataTable`. If the new columns are shorter than existing ones, `nil` values will be appended to match the length. If they are longer, existing columns will be extended with `nil` values.

##### `AppendRowsFromDataList(rowsData ...*DataList)`
Appends rows to the `DataTable` using `DataList` objects. If the new rows are shorter than existing columns, `nil` values will be appended to match the length.

##### `AppendRowsByIndex(rowsData ...map[string]interface{})`
Appends rows to the `DataTable` by mapping column indices to values. If necessary, new columns are created, and existing columns are extended with `nil` values.

##### `AppendRowsByName(rowsData ...map[string]interface{})`
Appends rows to the `DataTable` by mapping column names to values. New columns are created if necessary, and existing columns are extended with `nil` values.

##### `GetElement(rowIndex int, columnIndex string) interface{}`
Returns the element at the specified row and column index. If the indices are out of bounds, it returns `nil`.

##### `GetColumn(index string) *DataList`
Returns a `DataList` containing the data of the specified column index.

##### `GetRow(index int) *DataList`
Returns a `DataList` containing the data of the specified row index.

##### `UpdateElement(rowIndex int, columnIndex string, value interface{})`
Updates the element at the specified row and column index.

##### `UpdateColumn(index string, dl *DataList)`
Updates the column with the specified index with a new `DataList`.

##### `UpdateRow(index int, dl *DataList)`
Updates the row at the specified index with a new `DataList`.

##### `FindRowsIfContains(value interface{}) []int`
Returns the indices of rows that contain the specified value.

##### `FindRowsIfContainsAll(values ...interface{}) []int`
Returns the indices of rows that contain all specified values.

##### `FindRowsIfAnyElementContainsSubstring(substring string) []int`
Returns the indices of rows that contain at least one element with the specified substring.

##### `FindRowsIfAllElementsContainSubstring(substring string) []int`
Returns the indices of rows where all elements contain the specified substring.

##### `FindColumnsIfContains(value interface{}) []string`
Returns the names of columns that contain the specified value.

##### `FindColumnsIfContainsAll(values ...interface{}) []string`
Returns the names of columns that contain all specified values.

##### `FindColumnsIfAnyElementContainsSubstring(substring string) []string`
Returns the names of columns that contain at least one element with the specified substring.

##### `FindColumnsIfAllElementsContainSubstring(substring string) []string`
Returns the names of columns where all elements contain the specified substring.

##### `DropColumnsByName(columnNames ...string)`
Drops columns from the `DataTable` by their names.

##### `DropColumnsByIndex(columnIndices ...string)`
Drops columns from the `DataTable` by their indices.

##### `DropColumnsContainStringElements()`
Drops columns that contain any string elements.

##### `DropColumnsContainNumbers()`
Drops columns that contain any numeric elements.

##### `DropColumnsContainNil()`
Drops columns that contain any `nil` elements.

##### `DropRowsByIndex(rowIndices ...int)`
Drops rows from the `DataTable` by their indices.

##### `DropRowsByName(rowNames ...string)`
Drops rows from the `DataTable` by their names.

##### `DropRowsContainStringElements()`
Drops rows that contain any string elements.

##### `DropRowsContainNumbers()`
Drops rows that contain any numeric elements.

##### `DropRowsContainNil()`
Drops rows that contain any `nil` elements.

##### `Data(useNamesAsKeys ...bool) map[string][]interface{}`
Returns a map representing the data in the `DataTable`. The keys can be column names if specified.

##### `Show()`
Prints the content of the `DataTable` in a tabular format.

##### `GetRowNameByIndex(index int) string`
Returns the name of the row at the specified index.

##### `SetRowNameByIndex(index int, name string)`
Sets the name of the row at the specified index.

##### `GetCreationTimestamp() int64`
Returns the timestamp when the `DataTable` was created.

##### `GetLastModifiedTimestamp() int64`
Returns the timestamp when the `DataTable` was last modified.

##### `Filter(f func(rowIndex int, columnIndex string, value interface{}) bool) *DataTable`
Returns a new `DataTable` with rows that satisfy the given filter function.

##### `FilterByCustomElement(f func(value interface{}) bool) *DataTable`
Returns a new `DataTable` with rows where any element satisfies the custom filter function.

##### `FilterByColumnIndexGreaterThan(threshold string) *DataTable`
Returns a new `DataTable` with rows where the column index is greater than the specified threshold.

##### `FilterByColumnIndexGreaterThanOrEqualTo(threshold string) *DataTable`
Returns a new `DataTable` with rows where the column index is greater than or equal to the specified threshold.

##### `FilterByColumnIndexLessThan(threshold string) *DataTable`
Returns a new `DataTable` with rows where the column index is less than the specified threshold.

##### `FilterByColumnIndexLessThanOrEqualTo(threshold string) *DataTable`
Returns a new `DataTable` with rows where the column index is less than or equal to the specified threshold.

##### `FilterByColumnIndexEqualTo(index string) *DataTable`
Returns a new `DataTable` with rows where the column index equals the specified index.

##### `FilterByColumnNameEqualTo(name string) *DataTable`
Returns a new `DataTable` with rows where the column name equals the specified name.

##### `FilterByColumnNameContains(substring string) *DataTable`
Returns a new `DataTable` with rows where the column name contains the specified substring.

##### `FilterByRowNameEqualTo(name string) *DataTable`
Returns a new `DataTable` with rows where the row name equals the specified name.

##### `FilterByRowNameContains(substring string) *DataTable`
Returns a new `DataTable` with rows where the row name contains the specified substring.

##### `FilterByRowIndexGreaterThan(threshold int) *DataTable`
Returns a new `DataTable` with rows where the row index is greater than the specified threshold.

##### `FilterByRowIndexGreaterThanOrEqualTo(threshold int) *DataTable`
Returns a new `DataTable` with rows where the row index is greater than or equal to the specified threshold.

##### `FilterByRowIndexLessThan(threshold int) *DataTable`
Returns a new `DataTable` with rows where the row index is less than the specified threshold.

<<<<<<< HEAD
##### `FilterByRowIndexLessThanOrEqualTo(threshold int) *DataTable`
Returns a new `DataTable` with rows where the row index is less than or equal to the specified threshold.

##### `FilterByRowIndexEqualTo(index int) *DataTable`
Returns a new `DataTable` with rows where the row index equals the specified index.

=======
>>>>>>> 2bbcc56b
## Best Practices

1. Use appropriate method calls to manipulate data (e.g., use AppendRowsByName when you have named columns).
2. Regularly check for and handle nil values in your data.
3. Use the Show() method for debugging and data inspection.
4. Monitor logs for warnings and errors during operations.
5. Consider the trade-offs between using named rows/columns and index-based access based on your use case.
6. When performing multiple operations, consider grouping them to minimize the number of times the lastModifiedTimestamp is updated.<|MERGE_RESOLUTION|>--- conflicted
+++ resolved
@@ -182,15 +182,12 @@
 ##### `FilterByRowIndexLessThan(threshold int) *DataTable`
 Returns a new `DataTable` with rows where the row index is less than the specified threshold.
 
-<<<<<<< HEAD
 ##### `FilterByRowIndexLessThanOrEqualTo(threshold int) *DataTable`
 Returns a new `DataTable` with rows where the row index is less than or equal to the specified threshold.
 
 ##### `FilterByRowIndexEqualTo(index int) *DataTable`
 Returns a new `DataTable` with rows where the row index equals the specified index.
 
-=======
->>>>>>> 2bbcc56b
 ## Best Practices
 
 1. Use appropriate method calls to manipulate data (e.g., use AppendRowsByName when you have named columns).
